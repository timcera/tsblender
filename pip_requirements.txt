wheel
pandas>=0.17.1
sphinxcontrib-programoutput
<<<<<<< HEAD
numpy>=1.22.2 # not directly required, pinned by Snyk to avoid a vulnerability
urllib3>=2.2.2 # not directly required, pinned by Snyk to avoid a vulnerability
zipp>=3.19.1 # not directly required, pinned by Snyk to avoid a vulnerability
=======
urllib3>=2.5.0 # not directly required, pinned by Snyk to avoid a vulnerability
>>>>>>> 4f99f8d2
<|MERGE_RESOLUTION|>--- conflicted
+++ resolved
@@ -1,10 +1,6 @@
 wheel
 pandas>=0.17.1
 sphinxcontrib-programoutput
-<<<<<<< HEAD
 numpy>=1.22.2 # not directly required, pinned by Snyk to avoid a vulnerability
-urllib3>=2.2.2 # not directly required, pinned by Snyk to avoid a vulnerability
 zipp>=3.19.1 # not directly required, pinned by Snyk to avoid a vulnerability
-=======
-urllib3>=2.5.0 # not directly required, pinned by Snyk to avoid a vulnerability
->>>>>>> 4f99f8d2
+urllib3>=2.5.0 # not directly required, pinned by Snyk to avoid a vulnerability